--- conflicted
+++ resolved
@@ -3,13 +3,9 @@
 
 import expect = require('expect.js');
 
-<<<<<<< HEAD
 import { PageConfig } from '@jupyterlab/coreutils';
 
 import { UUID } from '@phosphor/coreutils';
-=======
-import { PageConfig, uuid } from '@jupyterlab/coreutils';
->>>>>>> 1aff4190
 
 import { Signal } from '@phosphor/signaling';
 
@@ -60,11 +56,7 @@
       });
 
       it('should reject if the session does not exist on the server', () => {
-<<<<<<< HEAD
         return TerminalSession.connectTo(UUID.uuid4()).then(() => {
-=======
-        return TerminalSession.connectTo(uuid()).then(() => {
->>>>>>> 1aff4190
           throw Error('should not get here');
         }, () => undefined);
       });
