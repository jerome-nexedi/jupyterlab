--- conflicted
+++ resolved
@@ -3,11 +3,7 @@
 
 import expect = require('expect.js');
 
-<<<<<<< HEAD
 import { UUID } from '@phosphor/coreutils';
-=======
-import { uuid } from '@jupyterlab/coreutils';
->>>>>>> 1aff4190
 
 import { toArray } from '@phosphor/algorithm';
 
@@ -154,11 +150,7 @@
           called = true;
         });
         return session
-<<<<<<< HEAD
           .setPath(UUID.uuid4())
-=======
-          .setPath(uuid())
->>>>>>> 1aff4190
           .then(() => {
             return manager.refreshRunning();
           })
