// Copyright (c) Jupyter Development Team.
// Distributed under the terms of the Modified BSD License.

<<<<<<< HEAD
import { UUID } from '@phosphor/coreutils';
=======
import { uuid } from '@jupyterlab/coreutils';
>>>>>>> 1aff4190

import { Message } from '@phosphor/messaging';

import { BoxLayout, Widget } from '@phosphor/widgets';

import { Spinner } from './spinner';

import { Toolbar } from './toolbar';

/**
 * A widget meant to be contained in the JupyterLab main area.
 *
 * #### Notes
 * Mirrors all of the `title` attributes of the content.
 * This widget is `closable` by default.
 * This widget is automatically disposed when closed.
 * This widget ensures its own focus when activated.
 */
export class MainAreaWidget<T extends Widget = Widget> extends Widget {
  /**
   * Construct a new main area widget.
   *
   * @param options - The options for initializing the widget.
   */
  constructor(options: MainAreaWidget.IOptions<T>) {
    super(options);
    this.addClass('jp-MainAreaWidget');
    this.id = UUID.uuid4();

    const content = (this._content = options.content);
    const toolbar = (this._toolbar = options.toolbar || new Toolbar());
    const spinner = this._spinner;

    const layout = (this.layout = new BoxLayout({ spacing: 0 }));
    layout.direction = 'top-to-bottom';
    BoxLayout.setStretch(toolbar, 0);
    BoxLayout.setStretch(content, 1);
    layout.addWidget(toolbar);
    layout.addWidget(content);

    if (!content.id) {
      content.id = UUID.uuid4();
    }
    content.node.tabIndex = -1;

    this._updateTitle();
    content.title.changed.connect(this._updateTitle, this);
    this.title.closable = true;
    this.title.changed.connect(this._updateContentTitle, this);

    if (options.reveal) {
      this.node.appendChild(spinner.node);
      this._revealed = options.reveal
        .then(() => {
          if (content.isDisposed) {
            this.dispose();
            return;
          }
          content.disposed.connect(() => this.dispose());
          const active = document.activeElement === spinner.node;
          this.node.removeChild(spinner.node);
          spinner.dispose();
          this._isRevealed = true;
          if (active) {
            this._focusContent();
          }
        })
        .catch(e => {
          // Show a revealed promise error.
          const error = new Widget();
          // Show the error to the user.
          const pre = document.createElement('pre');
          pre.textContent = String(e);
          error.node.appendChild(pre);
          BoxLayout.setStretch(error, 1);
          this.node.removeChild(spinner.node);
          spinner.dispose();
          content.dispose();
          this._content = null;
          toolbar.dispose();
          this._toolbar = null;
          layout.addWidget(error);
          this._isRevealed = true;
          throw error;
        });
    } else {
      // Handle no reveal promise.
      spinner.dispose();
      content.disposed.connect(() => this.dispose());
      this._isRevealed = true;
      this._revealed = Promise.resolve(undefined);
    }
  }

  /**
   * The content hosted by the widget.
   */
  get content(): T {
    return this._content;
  }

  /**
   * The toolbar hosted by the widget.
   */
  get toolbar(): Toolbar {
    return this._toolbar;
  }

  /**
   * Whether the content widget or an error is revealed.
   */
  get isRevealed(): boolean {
    return this._isRevealed;
  }

  /**
   * A promise that resolves when the widget is revealed.
   */
  get revealed(): Promise<void> {
    return this._revealed;
  }

  /**
   * Handle the DOM events for the widget.
   *
   * @param event - The DOM event sent to the widget.
   *
   * #### Notes
   * This method implements the DOM `EventListener` interface and is
   * called in response to events on the main area widget's node. It should
   * not be called directly by user code.
   */
  handleEvent(event: Event): void {
    switch (event.type) {
      case 'mouseup':
      case 'mouseout':
        let target = event.target as HTMLElement;
        if (
          this._isRevealed &&
          this._content &&
          this.toolbar.node.contains(document.activeElement) &&
          target.tagName !== 'SELECT'
        ) {
          this._focusContent();
        }
        break;
      default:
        break;
    }
  }

  /**
   * Handle `after-attach` messages for the widget.
   */
  protected onAfterAttach(msg: Message): void {
    this.toolbar.node.addEventListener('mouseup', this);
    this.toolbar.node.addEventListener('mouseout', this);
  }

  /**
   * Handle `before-detach` messages for the widget.
   */
  protected onBeforeDetach(msg: Message): void {
    this.toolbar.node.removeEventListener('mouseup', this);
    this.toolbar.node.removeEventListener('mouseout', this);
  }

  /**
   * Handle `'activate-request'` messages.
   */
  protected onActivateRequest(msg: Message): void {
    if (this._isRevealed) {
      if (this._content) {
        this._focusContent();
      }
    } else {
      this._spinner.node.focus();
    }
  }

  /**
   * Handle `'close-request'` messages.
   */
  protected onCloseRequest(msg: Message): void {
    this.dispose();
  }

  /**
   * Update the title based on the attributes of the child widget.
   */
  private _updateTitle(): void {
    if (this._changeGuard) {
      return;
    }
    this._changeGuard = true;
    const content = this.content;
    this.title.label = content.title.label;
    this.title.mnemonic = content.title.mnemonic;
    this.title.iconClass = content.title.iconClass;
    this.title.iconLabel = content.title.iconLabel;
    this.title.caption = content.title.caption;
    this.title.className = content.title.className;
    this.title.dataset = content.title.dataset;
    this._changeGuard = false;
  }

  /**
   * Update the content title based on attributes of the main widget.
   */
  private _updateContentTitle(): void {
    if (this._changeGuard) {
      return;
    }
    this._changeGuard = true;
    const content = this.content;
    content.title.label = this.title.label;
    content.title.mnemonic = this.title.mnemonic;
    content.title.iconClass = this.title.iconClass;
    content.title.iconLabel = this.title.iconLabel;
    content.title.caption = this.title.caption;
    content.title.className = this.title.className;
    content.title.dataset = this.title.dataset;
    this._changeGuard = false;
  }

  /**
   * Give focus to the content.
   */
  private _focusContent(): void {
    // Focus the content node if we aren't already focused on it or a
    // descendent.
    if (!this.content.node.contains(document.activeElement)) {
      this.content.node.focus();
    }

    // Activate the content asynchronously (which may change the focus).
    this.content.activate();
  }

  private _content: T;
  private _toolbar: Toolbar;
  private _changeGuard = false;
  private _spinner = new Spinner();

  private _isRevealed = false;
  private _revealed: Promise<void>;
}

/**
 * The namespace for the `MainAreaWidget` class statics.
 */
export namespace MainAreaWidget {
  /**
   * An options object for creating a main area widget.
   */
  export interface IOptions<T extends Widget = Widget> extends Widget.IOptions {
    /**
     * The child widget to wrap.
     */
    content: T;

    /**
     * The toolbar to use for the widget.  Defaults to an empty toolbar.
     */
    toolbar?: Toolbar;

    /**
     * An optional promise for when the content is ready to be revealed.
     */
    reveal?: Promise<any>;
  }

  /**
   * An options object for main area widget subclasses providing their own
   * default content.
   *
   * #### Notes
   * This makes it easier to have a subclass that provides its own default
   * content. This can go away once we upgrade to TypeScript 2.8 and have an
   * easy way to make a single property optional, ala
   * https://stackoverflow.com/a/46941824
   */
  export interface IOptionsOptionalContent<T extends Widget = Widget>
    extends Widget.IOptions {
    /**
     * The child widget to wrap.
     */
    content?: T;

    /**
     * The toolbar to use for the widget.  Defaults to an empty toolbar.
     */
    toolbar?: Toolbar;

    /**
     * An optional promise for when the content is ready to be revealed.
     */
    reveal?: Promise<any>;
  }
}<|MERGE_RESOLUTION|>--- conflicted
+++ resolved
@@ -1,11 +1,7 @@
 // Copyright (c) Jupyter Development Team.
 // Distributed under the terms of the Modified BSD License.
 
-<<<<<<< HEAD
 import { UUID } from '@phosphor/coreutils';
-=======
-import { uuid } from '@jupyterlab/coreutils';
->>>>>>> 1aff4190
 
 import { Message } from '@phosphor/messaging';
 
